using Test
using ThreadPinning
using Base.Threads: nthreads
using Random: shuffle

Threads.nthreads() ≥ 2 ||
    error("Can't run tests with single Julia thread! Forgot to set `JULIA_NUM_THREADS`?")

function check_compact_within_socket(cpuids)
    socket_cpuids = cpuids_per_socket()
    for s in 1:nsockets()
        cpuids_filtered = filter(x -> x in socket_cpuids[s], cpuids)
        if cpuids_filtered != socket_cpuids[s][1:length(cpuids_filtered)]
            return false
        end
    end
    return true
end

function check_compact_within_numa(cpuids)
    numa_cpuids = cpuids_per_numa()
    for s in 1:nnuma()
        cpuids_filtered = filter(x -> x in numa_cpuids[s], cpuids)
        if cpuids_filtered != numa_cpuids[s][1:length(cpuids_filtered)]
            return false
        end
    end
    return true
end

@testset "Thread Pinning (explicit)" begin
    cpuid_before = getcpuid()
    cpuid_new = cpuid_before != 1 ? 1 : 0
    @test pinthread(cpuid_new)
    @test getcpuid() == cpuid_new
    cpuids_new = shuffle(0:(nthreads() - 1))
    @test isnothing(pinthreads(cpuids_new))
    @test getcpuids() == cpuids_new
    cpuids_new = reverse(0:(nthreads() - 1))
    @test isnothing(pinthreads(cpuids_new))
    @test getcpuids() == cpuids_new

    rand_thread = rand(1:Threads.nthreads())
    for cpuid in rand(cpuids_all(), 5)
        @test isnothing(pinthread(rand_thread, cpuid))
        @test getcpuid(rand_thread) == cpuid
    end
end

@testset "Thread Pinning (compact)" begin for binding in (:compact, :close)
    pinthreads(:random; places = :threads)
    @test isnothing(pinthreads(binding; nthreads = 2))
    @test getcpuids()[1:2] == filter(!ishyperthread, cpuids_all())[1:2]
    @test isnothing(pinthreads(binding))
    idcs = mod1.(1:Threads.nthreads(), ncores())
    @test getcpuids() == filter(!ishyperthread, cpuids_all())[idcs]
end end

@testset "Thread Pinning (spread)" begin for binding in (:spread, :scatter)
    pinthreads(:random; places = :threads)
    @test isnothing(pinthreads(binding))
    cpuids_after = getcpuids()
    @test check_compact_within_socket(cpuids_after)
end end

@testset "Thread Pinning (numa)" begin for places in (:numa, :NUMA)
    pinthreads(:random; places = :threads)
    @test isnothing(pinthreads(:compact; places))
    cpuids_after = getcpuids()
    @test check_compact_within_numa(cpuids_after)
end end

@testset "Thread Pinning (current)" begin
    pinthreads(:random; places = :threads)
    cpuids_before = getcpuids()
    @test isnothing(pinthreads(:current))
    cpuids_after = getcpuids()
    @test cpuids_before == cpuids_after
end

@testset "Environment variables" begin
    julia = Base.julia_cmd()
    pkgdir = joinpath(@__DIR__, "..")

    exec(s; nthreads=ncores()) = run(`$julia --project=$(pkgdir) -t $nthreads -e $s`).exitcode == 0
    withenv("JULIA_PIN" => "compact") do
        @test exec(`'using ThreadPinning, Test;
            @test getcpuids() == filter(!ishyperthread, cpuids_all())[1:Threads.nthreads()]'`)
    end
    withenv("JULIA_PIN" => "spread") do
        @test exec(`'using ThreadPinning, Test;
        function check_compact_within_socket(cpuids)
            socket_cpuids = cpuids_per_socket()
            for s in 1:nsockets()
                cpuids_filtered = filter(x -> x in socket_cpuids[s], cpuids)
                if cpuids_filtered != socket_cpuids[s][1:length(cpuids_filtered)]
                    return false
                end
            end
            return true
        end
        @test check_compact_within_socket(getcpuids())'`)
    end
    withenv("JULIA_PIN" => "spread", "JULIA_PLACES" => "numa") do
        @test exec(`'using ThreadPinning, Test;
        function check_compact_within_numa(cpuids)
            numa_cpuids = cpuids_per_numa()
            for s in 1:nnuma()
                cpuids_filtered = filter(x -> x in numa_cpuids[s], cpuids)
                if cpuids_filtered != numa_cpuids[s][1:length(cpuids_filtered)]
                    return false
                end
            end
            return true
        end
        @test check_compact_within_numa(getcpuids())'`)
    end
end

@testset "First pin attempt" begin
    @test isnothing(ThreadPinning.forget_pin_attempts())
    @test ThreadPinning.first_pin_attempt()
    pinthreads(:random)
    @test !ThreadPinning.first_pin_attempt()

    # pinthreads with force=false
    ThreadPinning.forget_pin_attempts()
    @test ThreadPinning.first_pin_attempt()
    pinthreads(:compact; force = false)
    @test !ThreadPinning.first_pin_attempt()
    cpuids = getcpuids()
    pinthreads(reverse(cpuids); force = false)
    @test getcpuids() == cpuids
end

@testset "Thread Pinning (random)" begin
    cpuids = Vector{Vector{Int64}}()
    for _ in 1:10
        pinthreads(:random)
        push!(cpuids, getcpuids())
    end

    # Check that at least some of the pinning settings were different
    @test any(x != cpuids[1] for x in cpuids)
end

<<<<<<< HEAD
@testset "Unpinning" begin
    pinthreads(:compact)
    for tid in 1:nthreads()
        @test count(isone, ThreadPinning.uv_thread_getaffinity(tid)) == 1
    end

    unpinthread(2)
    @test count(isone, ThreadPinning.uv_thread_getaffinity(1)) == 1
    @test count(isone, ThreadPinning.uv_thread_getaffinity(2)) == ncputhreads()

    unpinthreads()
    for tid in 1:nthreads()
        @test count(isone, ThreadPinning.uv_thread_getaffinity(tid)) == ncputhreads()
    end
=======
@testset "Thread Pinning (firstn)" begin
    expected_pinning = cpuids_all()[1:nthreads()]

    # Make sure we have a different pinning to start with
    pinthreads(reverse(expected_pinning))

    @test getcpuids() != expected_pinning
    pinthreads(:firstn)
    @test getcpuids() == expected_pinning
>>>>>>> 64c66302
end<|MERGE_RESOLUTION|>--- conflicted
+++ resolved
@@ -144,7 +144,17 @@
     @test any(x != cpuids[1] for x in cpuids)
 end
 
-<<<<<<< HEAD
+@testset "Thread Pinning (firstn)" begin
+    expected_pinning = cpuids_all()[1:nthreads()]
+
+    # Make sure we have a different pinning to start with
+    pinthreads(reverse(expected_pinning))
+
+    @test getcpuids() != expected_pinning
+    pinthreads(:firstn)
+    @test getcpuids() == expected_pinning
+end
+
 @testset "Unpinning" begin
     pinthreads(:compact)
     for tid in 1:nthreads()
@@ -158,16 +168,5 @@
     unpinthreads()
     for tid in 1:nthreads()
         @test count(isone, ThreadPinning.uv_thread_getaffinity(tid)) == ncputhreads()
-    end
-=======
-@testset "Thread Pinning (firstn)" begin
-    expected_pinning = cpuids_all()[1:nthreads()]
-
-    # Make sure we have a different pinning to start with
-    pinthreads(reverse(expected_pinning))
-
-    @test getcpuids() != expected_pinning
-    pinthreads(:firstn)
-    @test getcpuids() == expected_pinning
->>>>>>> 64c66302
+    end 
 end